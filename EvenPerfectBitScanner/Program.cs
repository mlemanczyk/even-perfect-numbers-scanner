--- conflicted
+++ resolved
@@ -589,48 +589,6 @@
 		}
 
 		Console.WriteLine("Starting scan...");
-<<<<<<< HEAD
-		_state = ((long)currentP << 3) | (long)remainder;
-		Task[] tasks = new Task[threadCount];
-
-		for (int i = 0; i < threadCount; i++)
-		{
-			tasks[i] = Task.Run(() =>
-			{
-				ulong[] buffer = new ulong[blockSize];
-				while (!Volatile.Read(ref _limitReached))
-				{
-					int count = 0;
-					while (count < blockSize && !Volatile.Read(ref _limitReached))
-					{
-						buffer[count] = ReserveNextP();
-						count++;
-					}
-
-					if (count == 0)
-					{
-						break;
-					}
-
-					for (int j = 0; j < count && !Volatile.Read(ref _limitReached); j++)
-					{
-						ulong p = buffer[j];
-						if (useFilter && !filter.Contains(p))
-						{
-							continue;
-						}
-						else if (useFilter)
-						{
-							Console.WriteLine($"Testing {p}");
-						}
-
-						bool isPerfect = IsEvenPerfectCandidate(p, divisorCyclesSearchLimit, out bool searchedMersenne, out bool detailedCheck);
-						PrintResult(p, searchedMersenne, detailedCheck, isPerfect);
-					}
-				}
-			});
-		}
-=======
                 _state = ((long)currentP << 3) | (long)remainder;
                 Task[] tasks = new Task[threadCount];
 
@@ -659,13 +617,12 @@
                                                         Console.WriteLine($"Testing {p}");
                                                 }
 
-                                                bool isPerfect = IsEvenPerfectCandidate(p, divisorCyclesSearchLimit, out bool searchedMersenne, out bool detailedCheck);
-                                                PrintResult(p, searchedMersenne, detailedCheck, isPerfect);
-                                        }
-                                }
-                        });
-                }
->>>>>>> 5af55131
+						bool isPerfect = IsEvenPerfectCandidate(p, divisorCyclesSearchLimit, out bool searchedMersenne, out bool detailedCheck);
+						PrintResult(p, searchedMersenne, detailedCheck, isPerfect);
+					}
+				}
+			});
+		}
 
 		Task.WaitAll(tasks);
 		FlushBuffer();
@@ -997,19 +954,11 @@
 		return remainder == 1UL;
 	}
 
-<<<<<<< HEAD
 	[MethodImpl(MethodImplOptions.AggressiveInlining)]
 	internal static bool IsEvenPerfectCandidate(ulong p, int divisorCyclesSearchLimit)
 	{
 		return IsEvenPerfectCandidate(p, divisorCyclesSearchLimit, out _, out _);
 	}
-=======
-        [MethodImpl(MethodImplOptions.AggressiveInlining)]
-        internal static bool IsEvenPerfectCandidate(ulong p)
-        {
-                return IsEvenPerfectCandidate(p, 0, out _, out _);
-        }
->>>>>>> 5af55131
 
 	internal static bool IsEvenPerfectCandidate(ulong p, int divisorCyclesSearchLimit, out bool searchedMersenne, out bool detailedCheck)
 	{
