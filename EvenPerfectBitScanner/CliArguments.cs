--- conflicted
+++ resolved
@@ -303,23 +303,12 @@
 
             if (argument.StartsWith("--bydivisor-k-increment=", StringComparison.OrdinalIgnoreCase))
             {
-<<<<<<< HEAD
                 string value = argument["--bydivisor-k-increment=".Length..].Trim();
                 if (value.Equals("pow2groups", StringComparison.OrdinalIgnoreCase))
                 {
                     useDivisorPow2Increment = true;
                 }
                 else if (value.Equals("sequential", StringComparison.OrdinalIgnoreCase))
-=======
-                string value = argument.Substring("--bydivisor-k-increment=".Length).Trim();
-                if (value.Equals("pow2groups", StringComparison.OrdinalIgnoreCase) ||
-                    value.Equals("pow2", StringComparison.OrdinalIgnoreCase))
-                {
-                    useDivisorPow2Increment = true;
-                }
-                else if (value.Equals("onebyone", StringComparison.OrdinalIgnoreCase) ||
-                         value.Equals("sequential", StringComparison.OrdinalIgnoreCase))
->>>>>>> 9391954b
                 {
                     useDivisorPow2Increment = false;
                 }
@@ -688,13 +677,8 @@
         Console.WriteLine("  --max-prime=<value>    inclusive upper bound for primes from filter files");
         Console.WriteLine("  --increment=bit|add    exponent increment method (default add)");
         Console.WriteLine("  --threads=<value>      number of worker threads");
-<<<<<<< HEAD
-S        Console.WriteLine("  --mersenne=pow2mod|incremental|lucas|residue|divisor|bydivisor  Mersenne test method");
+        Console.WriteLine("  --mersenne=pow2mod|incremental|lucas|residue|divisor|bydivisor  Mersenne test method");
         Console.WriteLine("  --bydivisor-k-increment=sequential|pow2groups  k iteration strategy for --mersenne=bydivisor (default sequential)");
-=======
-        Console.WriteLine("  --mersenne=pow2mod|incremental|lucas|residue|divisor|bydivisor  Mersenne test method");
-        Console.WriteLine("  --bydivisor-k-increment=onebyone|pow2groups  k iteration strategy for --mersenne=bydivisor (default onebyone)");
->>>>>>> 9391954b
         Console.WriteLine("  --bydivisor-special-range=<n>  widen pow2groups special values to +/- n percent (default 0 = points)");
         Console.WriteLine("  --residue-max-k=<value> max k for residue Mersenne test (q = 2*p*k + 1)");
         Console.WriteLine("  --mersenne-device=cpu|gpu|hybrid  Device for Mersenne method (default gpu)");
