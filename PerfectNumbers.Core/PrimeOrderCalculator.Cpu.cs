using System.Buffers;
using System.Diagnostics;
using System.Numerics;
using System.Runtime.CompilerServices;
using System.Runtime.InteropServices;
using System.Threading;
using PerfectNumbers.Core.Gpu;

namespace PerfectNumbers.Core;

internal static partial class PrimeOrderCalculator
{
	private static ulong CalculateInternal(ulong prime, ulong? previousOrder, in MontgomeryDivisorData divisorData, in PrimeOrderSearchConfig config)
	{
		// TODO: Is this condition ever met on EvenPerfectBitScanner's execution path? If not, we can add a clarification comment and comment out the entire block. We want to support p candidates at least greater or equal to 31.
		if (prime <= 3UL)
		{
			return prime == 3UL ? 2UL : 1UL;
		}

		ulong phi = prime - 1UL;

		if (IsGpuHeuristicDevice && PrimeOrderGpuHeuristics.TryCalculateOrder(prime, previousOrder, config, divisorData, out ulong gpuOrder))
		{
			return gpuOrder;
		}

		PartialFactorResult phiFactors = PartialFactor(phi, config);

		ulong result;
		if (phiFactors.Factors is null)
		{
			result = CalculateByFactorizationCpu(prime, divisorData);
			phiFactors.Dispose();
			return result;
		}

		result = RunHeuristicPipelineCpu(prime, previousOrder, config, divisorData, phi, phiFactors);
		phiFactors.Dispose();
		return result;
	}

	private static ulong RunHeuristicPipelineCpu(
		ulong prime,
		ulong? previousOrder,
		in PrimeOrderSearchConfig config,
		in MontgomeryDivisorData divisorData,
		ulong phi,
		PartialFactorResult phiFactors)
	{
		if (phiFactors.FullyFactored && TrySpecialMaxCpu(phi, prime, phiFactors, divisorData))
		{
			return phi;
		}

		ulong candidateOrder = InitializeStartingOrderCpu(prime, phi, divisorData);
		candidateOrder = ExponentLoweringCpu(candidateOrder, prime, phiFactors, divisorData);

		if (TryConfirmOrderCpu(prime, candidateOrder, divisorData, config))
		{
			return candidateOrder;
		}

		if (config.Mode == PrimeOrderMode.Strict)
		{
			return CalculateByFactorizationCpu(prime, divisorData);
		}

		if (TryHeuristicFinishCpu(prime, candidateOrder, previousOrder, divisorData, config, phiFactors, out ulong order))
		{
			return order;
		}

		return candidateOrder;
	}


	private static bool TrySpecialMaxCpu(ulong phi, ulong prime, PartialFactorResult factors, in MontgomeryDivisorData divisorData)
	{
		ReadOnlySpan<FactorEntry> factorSpan = factors.Factors;
		int length = factors.Count;
		for (int i = 0; i < length; i++)
		{
			ulong factor = factorSpan[i].Value;
<<<<<<< HEAD

=======
			if (factor == 0UL)
			{
				continue;
			}
>>>>>>> efb93cac
			ulong reduced = phi / factor;
			if (Pow2EqualsOneCpu(reduced, prime, divisorData))
			{
				return false;
			}
		}

		return true;
	}

	private static ulong InitializeStartingOrderCpu(ulong prime, ulong phi, in MontgomeryDivisorData divisorData)
	{
		ulong order = phi;
		if ((prime & 7UL) == 1UL || (prime & 7UL) == 7UL)
		{
			ulong half = phi >> 1;
			if (Pow2EqualsOneCpu(half, prime, divisorData))
			{
				order = half;
			}
		}

		return order;
	}

	private static ulong ExponentLoweringCpu(ulong order, ulong prime, PartialFactorResult factors, in MontgomeryDivisorData divisorData)
	{
		ArrayPool<FactorEntry> pool = ThreadStaticPools.FactorEntryPool;

		ReadOnlySpan<FactorEntry> factorSpan = factors.Factors;
		int length = factors.Count;
		FactorEntry[] tempArray = pool.Rent(length + 1);

		Span<FactorEntry> buffer = tempArray;
		factorSpan.CopyTo(buffer);

		bool isPrime = Open.Numeric.Primes.Prime.Numbers.IsPrime(factors.Cofactor);
		// bool isPrime = PrimeTester.IsPrimeInternal(factors.Cofactor, CancellationToken.None);
		if (!factors.FullyFactored && factors.Cofactor > 1UL && isPrime)
		{
			buffer[length] = new FactorEntry(factors.Cofactor, 1);
			length++;
		}

		buffer.Slice(0, length).Sort(static (a, b) => a.Value.CompareTo(b.Value));

		for (int i = 0; i < length; i++)
		{
			ulong primeFactor = buffer[i].Value;
			int exponent = buffer[i].Exponent;
			for (int iteration = 0; iteration < exponent; iteration++)
			{
				if ((order % primeFactor) != 0UL)
				{
					break;
				}

				ulong reduced = order / primeFactor;
				if (Pow2EqualsOneCpu(reduced, prime, divisorData))
				{
					order = reduced;
					continue;
				}

				break;
			}
		}

		pool.Return(tempArray, clearArray: false);
		return order;
	}

	private static bool TryConfirmOrderCpu(ulong prime, ulong order, in MontgomeryDivisorData divisorData, in PrimeOrderSearchConfig config)
	{
		if (order == 0UL)
		{
			return false;
		}

		// Calculating `a^order ≡ 1 (mod p)` is a prerequisite for `order` being the actual order of 2 modulo `p`.
		// DebugLog("Verifying a^order ≡ 1 (mod p)");
		if (!Pow2EqualsOneCpu(order, prime, divisorData))
		{
			return false;
		}

		// DebugLog("Partial factoring order");

		// TODO: Do we do partial factoring of order multiple times?
		PartialFactorResult factorization = PartialFactor(order, config);
		try
		{
			if (factorization.Factors is null)
			{
				return false;
			}

			if (!factorization.FullyFactored)
			{
				if (factorization.Cofactor <= 1UL)
				{
					return false;
				}

				// DebugLog("Cofactor > 1. Testing primality of cofactor");
				bool isPrime = Open.Numeric.Primes.Prime.Numbers.IsPrime(factorization.Cofactor);
				// bool isPrime = PrimeTester.IsPrimeInternal(factorization.Cofactor, CancellationToken.None);
				if (!isPrime)
				{
					return false;
				}

				// DebugLog("Adding cofactor as prime factor");
				PartialFactorResult extended = factorization.WithAdditionalPrime(factorization.Cofactor);
				factorization.Dispose();
				factorization = extended;
			}

			ReadOnlySpan<FactorEntry> span = factorization.Factors;
			// DebugLog("Verifying prime-power reductions");
			int length = factorization.Count;
			for (int i = 0; i < length; i++)
			{
				ulong primeFactor = span[i].Value;
				ulong reduced = order;
				for (int iteration = 0; iteration < span[i].Exponent; iteration++)
				{
					if ((reduced % primeFactor) != 0UL)
					{
						break;
					}

					reduced /= primeFactor;
					if (Pow2EqualsOneCpu(reduced, prime, divisorData))
					{
						return false;
					}
				}
			}

			return true;
		}
		finally
		{
			factorization.Dispose();
		}
	}

	private static bool TryHeuristicFinishCpu(
		ulong prime,
		ulong order,
		ulong? previousOrder,
		in MontgomeryDivisorData divisorData,
		in PrimeOrderSearchConfig config,
		PartialFactorResult phiFactors,
		out ulong result)
	{
		result = 0UL;
		if (order <= 1UL)
		{
			return false;
		}

		// TODO: Do we do partial factoring of order multiple times?
		// DebugLog("Trying heuristic. Partial factoring order");
		PartialFactorResult orderFactors = PartialFactor(order, config);
		try
		{
			if (orderFactors.Factors is null)
			{
				return false;
			}

			if (!orderFactors.FullyFactored)
			{
				if (orderFactors.Cofactor <= 1UL)
				{
					return false;
				}

				var isPrime = Open.Numeric.Primes.Prime.Numbers.IsPrime(orderFactors.Cofactor);
				// if (!PrimeTester.IsPrimeInternal(orderFactors.Cofactor, CancellationToken.None))
				if (!isPrime)
				{
					return false;
				}

				PartialFactorResult extended = orderFactors.WithAdditionalPrime(orderFactors.Cofactor);
				orderFactors.Dispose();
				orderFactors = extended;
			}

			int capacity = config.MaxPowChecks <= 0 ? 64 : config.MaxPowChecks * 4;
			List<ulong> candidates = ThreadStaticPools.RentUlongList(capacity);
			FactorEntry[] factorArray = orderFactors.Factors!;
			// DebugLog("Building candidates list");
			BuildCandidates(order, factorArray, orderFactors.Count, candidates, capacity);
			if (candidates.Count == 0)
			{
				ThreadStaticPools.ReturnUlongList(candidates);
				return false;
			}

			// DebugLog("Sorting candidates");
			SortCandidates(prime, previousOrder, candidates);

			int powBudget = config.MaxPowChecks <= 0 ? candidates.Count : config.MaxPowChecks;
			int powUsed = 0;
			int candidateCount = candidates.Count;
			bool allowGpuBatch = true;
			Span<ulong> candidateSpan = CollectionsMarshal.AsSpan(candidates);

			// DebugLog(() => $"Checking candidates ({candidateCount} candidates, {powBudget} pow budget)");
			int index = 0;
			const int MaxGpuBatchSize = 256;
			const int StackGpuBatchSize = 64;
			Span<ulong> stackGpuRemainders = stackalloc ulong[StackGpuBatchSize];
			ArrayPool<ulong> pool = ThreadStaticPools.UlongPool;
			while (index < candidateCount && powUsed < powBudget)
			{
				int remaining = candidateCount - index;
				int budgetRemaining = powBudget - powUsed;
				int batchSize = Math.Min(remaining, Math.Min(budgetRemaining, MaxGpuBatchSize));
				if (batchSize <= 0)
				{
					break;
				}

				ReadOnlySpan<ulong> batch = candidateSpan.Slice(index, batchSize);
				ulong[]? gpuPool = null;
				Span<ulong> pooledGpuRemainders = default;
				bool gpuSuccess = false;
				bool gpuStackRemainders = false;
				GpuPow2ModStatus status = GpuPow2ModStatus.Unavailable;

				if (allowGpuBatch && IsGpuPow2Allowed)
				{
					if (batchSize <= StackGpuBatchSize)
					{
						Span<ulong> localRemainders = stackGpuRemainders.Slice(0, batchSize);
						status = PrimeOrderGpuHeuristics.TryPow2ModBatch(batch, prime, localRemainders, divisorData);
						if (status == GpuPow2ModStatus.Success)
						{
							gpuSuccess = true;
							gpuStackRemainders = true;
						}
					}
					else
					{
						gpuPool = pool.Rent(batchSize);
						Span<ulong> pooledRemainders = gpuPool.AsSpan(0, batchSize);
						status = PrimeOrderGpuHeuristics.TryPow2ModBatch(batch, prime, pooledRemainders, divisorData);
						if (status == GpuPow2ModStatus.Success)
						{
							pooledGpuRemainders = pooledRemainders;
							gpuSuccess = true;
						}
						else
						{
							pool.Return(gpuPool, clearArray: false);
							gpuPool = null;
						}
					}

					if (!gpuSuccess && (status == GpuPow2ModStatus.Overflow || status == GpuPow2ModStatus.Unavailable))
					{
						allowGpuBatch = false;
					}
				}

				for (int i = 0; i < batchSize && powUsed < powBudget; i++)
				{
					ulong candidate = batch[i];
					powUsed++;

					bool equalsOne;
					if (gpuSuccess)
					{
						ulong remainderValue = gpuStackRemainders ? stackGpuRemainders[i] : pooledGpuRemainders[i];
						equalsOne = remainderValue == 1UL;
					}
					else
					{
						equalsOne = Pow2EqualsOneCpu(candidate, prime, divisorData);
					}
					if (!equalsOne)
					{
						continue;
					}

					if (!TryConfirmCandidateCpu(prime, candidate, divisorData, config, ref powUsed, powBudget))
					{
						continue;
					}

					if (gpuPool is not null)
					{
						pool.Return(gpuPool, clearArray: false);
					}

					ThreadStaticPools.ReturnUlongList(candidates);
					result = candidate;
					return true;
				}

				if (gpuPool is not null)
				{
					pool.Return(gpuPool, clearArray: false);
				}

				index += batchSize;
			}

			ThreadStaticPools.ReturnUlongList(candidates);
			// DebugLog("No candidate confirmed");
			return false;
		}
		finally
		{
			orderFactors.Dispose();
		}
	}

	private static void SortCandidates(ulong prime, ulong? previousOrder, List<ulong> candidates)
	{
		ulong previous = previousOrder ?? 0UL;
		int previousGroup = previousOrder.HasValue ? GetGroup(previousOrder.Value, prime) : 1;
		bool hasPrevious = previousOrder.HasValue;

		candidates.Sort((x, y) =>
		{
			CandidateKey keyX = BuildKey(x, prime, previous, previousGroup, hasPrevious);
			CandidateKey keyY = BuildKey(y, prime, previous, previousGroup, hasPrevious);
			int compare = keyX.Primary.CompareTo(keyY.Primary);
			if (compare != 0)
			{
				return compare;
			}

			compare = keyX.Secondary.CompareTo(keyY.Secondary);
			if (compare != 0)
			{
				return compare;
			}

			return keyX.Tertiary.CompareTo(keyY.Tertiary);
		});
	}

	private static CandidateKey BuildKey(ulong value, ulong prime, ulong previous, int previousGroup, bool hasPrevious)
	{
		int group = GetGroup(value, prime);
		if (group == 0)
		{
			return new CandidateKey(int.MaxValue, long.MaxValue, long.MaxValue);
		}

		bool isGe = !hasPrevious || value >= previous;
		int primary = ComputePrimary(group, isGe, previousGroup);
		long secondary;
		long tertiary;

		if (group == 3)
		{
			secondary = -(long)value;
			tertiary = -(long)value;
		}
		else
		{
			ulong reference = hasPrevious ? previous : 0UL;
			ulong distance = hasPrevious ? (value > reference ? value - reference : reference - value) : value;
			secondary = (long)distance;
			tertiary = (long)value;
		}

		return new CandidateKey(primary, secondary, tertiary);
	}

	private static int ComputePrimary(int group, bool isGe, int previousGroup)
	{
		int groupOffset = group switch
		{
			1 => 0,
			2 => 2,
			3 => 4,
			_ => 6,
		};

		if (group == previousGroup)
		{
			if (group == 3)
			{
				return groupOffset + (isGe ? 0 : 3);
			}

			return groupOffset + (isGe ? 0 : 1);
		}

		return groupOffset + (isGe ? 0 : 1);
	}

	private static int GetGroup(ulong value, ulong prime)
	{
		ulong threshold1 = prime >> 3;
		if (value <= threshold1)
		{
			return 1;
		}

		ulong threshold2 = prime >> 2;
		if (value <= threshold2)
		{
			return 2;
		}

		ulong threshold3 = (prime * 3UL) >> 3;
		if (value <= threshold3)
		{
			return 3;
		}

		return 0;
	}

	private static void BuildCandidates(ulong order, FactorEntry[] factors, int count, List<ulong> candidates, int limit)
	{
		if (count == 0)
		{
			return;
		}

		Span<FactorEntry> buffer = factors.AsSpan(0, count);
		buffer.Sort(static (a, b) => a.Value.CompareTo(b.Value));
		BuildCandidatesRecursive(order, buffer, 0, 1UL, candidates, limit);
	}

	private static void BuildCandidatesRecursive(ulong order, in ReadOnlySpan<FactorEntry> factors, int index, ulong divisorProduct, List<ulong> candidates, int limit)
	{
		if (candidates.Count >= limit)
		{
			return;
		}

		if (index >= factors.Length)
		{
			if (divisorProduct == 1UL || divisorProduct == order)
			{
				return;
			}

			ulong candidate = order / divisorProduct;
			if (candidate > 1UL && candidate < order)
			{
				candidates.Add(candidate);
			}

			return;
		}

		FactorEntry factor = factors[index];
		ulong primeFactor = factor.Value;
		ulong contribution = 1UL;
		for (int exponent = 0; exponent <= factor.Exponent; exponent++)
		{
			ulong nextDivisor = divisorProduct * contribution;
			if (nextDivisor > order)
			{
				break;
			}

			BuildCandidatesRecursive(order, factors, index + 1, nextDivisor, candidates, limit);
			if (candidates.Count >= limit)
			{
				return;
			}

			if (exponent == factor.Exponent)
			{
				break;
			}

			if (contribution > order / primeFactor)
			{
				break;
			}

			contribution *= primeFactor;
		}
	}

	private static bool TryConfirmCandidateCpu(ulong prime, ulong candidate, in MontgomeryDivisorData divisorData, in PrimeOrderSearchConfig config, ref int powUsed, int powBudget)
	{
		PartialFactorResult factorization = PartialFactor(candidate, config);
		try
		{
			if (factorization.Factors is null)
			{
				return false;
			}

			if (!factorization.FullyFactored)
			{
				if (factorization.Cofactor <= 1UL)
				{
					return false;
				}

				bool isPrime = Open.Numeric.Primes.Prime.Numbers.IsPrime(factorization.Cofactor);
				// bool isPrime = PrimeTester.IsPrimeInternal(factorization.Cofactor, CancellationToken.None);
				if (!isPrime)
				{
					return false;
				}

				PartialFactorResult extended = factorization.WithAdditionalPrime(factorization.Cofactor);
				factorization.Dispose();
				factorization = extended;
			}

			ReadOnlySpan<FactorEntry> span = factorization.Factors;
			int length = factorization.Count;
			for (int i = 0; i < length; i++)
			{
				ulong primeFactor = span[i].Value;
				ulong reduced = candidate;
				for (int iteration = 0; iteration < span[i].Exponent; iteration++)
				{
					if ((reduced % primeFactor) != 0UL)
					{
						break;
					}

					reduced /= primeFactor;
					if (powUsed >= powBudget && powBudget > 0)
					{
						return false;
					}

					powUsed++;
					if (Pow2EqualsOneCpu(reduced, prime, divisorData))
					{
						return false;
					}
				}
			}

			return true;
		}
		finally
		{
			factorization.Dispose();
		}
	}

	private static bool Pow2EqualsOneCpu(ulong exponent, ulong prime, in MontgomeryDivisorData divisorData)
	{
		// if (IsGpuPow2Allowed)
		{
			ulong remainder = exponent.Pow2MontgomeryModWindowedGpu(divisorData, false);
			// GpuPow2ModStatus status = PrimeOrderGpuHeuristics.TryPow2Mod(exponent, prime, out ulong remainder, divisorData);
			// if (status == GpuPow2ModStatus.Success)
			// {
				return remainder == 1UL;
			// }
		}

		return exponent.Pow2MontgomeryModWindowedCpu(divisorData, keepMontgomery: false) == 1UL;
	}

	// [ThreadStatic]
	private static readonly Dictionary<ulong, bool> _primalityCache = new(16_777_216);
	private static readonly ReaderWriterLockSlim _primalityCacheLock = new(LockRecursionPolicy.NoRecursion);

	// [ThreadStatic]
	// private static UInt128 _isPrimeHits;

	[MethodImpl(MethodImplOptions.AggressiveInlining)]
	private static bool TryGetCachedPrimality(ulong value, out bool isPrime)
	{
		_primalityCacheLock.EnterReadLock();
		bool result = _primalityCache.TryGetValue(value, out isPrime);
		_primalityCacheLock.ExitReadLock();
		return result;
	}

	[MethodImpl(MethodImplOptions.AggressiveInlining)]
	private static void CachePrimalityResult(ulong value, bool isPrime)
	{
		_primalityCacheLock.EnterWriteLock();
		_primalityCache[value] = isPrime;
		_primalityCacheLock.ExitWriteLock();
	}

	private static bool GetOrComputePrimality(ulong value)
	{
		if (TryGetCachedPrimality(value, out bool isPrime))
		{
			return isPrime;
		}

		isPrime = Open.Numeric.Primes.Prime.Numbers.IsPrime(value);
		CachePrimalityResult(value, isPrime);
		return isPrime;
	}

	private static PartialFactorResult PartialFactor(ulong value, in PrimeOrderSearchConfig config)
	{
		if (value <= 1UL)
		{
			return PartialFactorResult.Empty;
		}

		const int FactorSlotCount = GpuSmallPrimeFactorSlots;

		// stackalloc is faster than pooling
		// ulong[] primeSlotsArray = ThreadStaticPools.UlongPool.Rent(FactorSlotCount);
		// int[] exponentSlotsArray = ThreadStaticPools.IntPool.Rent(FactorSlotCount);
		// Span<ulong> primeSlots = primeSlotsArray.AsSpan(0, FactorSlotCount);
		// Span<int> exponentSlots = exponentSlotsArray.AsSpan(0, FactorSlotCount);
		Span<ulong> primeSlots = stackalloc ulong[FactorSlotCount];
		Span<int> exponentSlots = stackalloc int[FactorSlotCount];
		// We don't need to worry about leftovers, because we always use indexes within the calculated counts
		// primeSlots.Clear();
		// exponentSlots.Clear();

		int factorCount = 0;
		Dictionary<ulong, int>? counts = null;
		bool useDictionary = false;

		uint limit = config.SmallFactorLimit == 0 ? uint.MaxValue : config.SmallFactorLimit;
		ulong remaining = value;

		bool gpuFactored = false;
		if (IsGpuHeuristicDevice)
		{
			gpuFactored = PrimeOrderGpuHeuristics.TryPartialFactor(value, limit, primeSlots, exponentSlots, out factorCount, out remaining, out _);
		}

		List<ulong> pending = ThreadStaticPools.RentUlongList(2);
		Stack<ulong>? compositeStack = null;
		PartialFactorResult result;

		if (!gpuFactored)
		{
			// We don't need to worry about leftovers, because we always use indexes within the calculated counts
			// primeSlots.Clear();
			// exponentSlots.Clear();

			counts = ThreadStaticPools.RentUlongIntDictionary(Math.Max(FactorSlotCount, 8));
			counts.Clear();

			// bool gpuPopulated = TryPopulateSmallPrimeFactorsGpu(value, limit, primeSlots, exponentSlots, out factorCount, out remaining);
			// if (!gpuPopulated)
			// {
			// 	throw new InvalidOperationException($"GPU didn't populate factors for {value}");
				// counts.Clear();
				remaining = PopulateSmallPrimeFactorsCpu(value, limit, counts);
			// }

			// int dictionaryCount = counts.Count;
			// if (dictionaryCount <= FactorSlotCount)
			// {
				// int copyIndex = 0;
				// foreach (KeyValuePair<ulong, int> entry in counts)
				// {
				// 	primeSlots[copyIndex] = entry.Key;
				// 	exponentSlots[copyIndex] = entry.Value;
				// 	copyIndex++;
				// }

				// factorCount = copyIndex;
				// ThreadStaticPools.ReturnUlongIntDictionary(counts);
				// counts = null;
			// }
			// else
			// {
				useDictionary = true;
				// factorCount = dictionaryCount;
			// }
		}


		if (remaining > 1UL)
		{
			pending.Add(remaining);
		}

		if (config.PollardRhoMilliseconds > 0 && pending.Count > 0)
		{
			long deadlineTimestamp = CreateDeadlineTimestamp(config.PollardRhoMilliseconds);
			compositeStack = ThreadStaticPools.RentUlongStack(Math.Max(pending.Count << 1, 4));
			compositeStack.Push(remaining);
			pending.Clear();

			bool pollardRhoDeadlineReached = Stopwatch.GetTimestamp() > deadlineTimestamp;
			if (!pollardRhoDeadlineReached)
			{
				while (compositeStack.Count > 0)
				{
					ulong composite = compositeStack.Pop();
					// composite will never be smaller than 1 on the execution path
					// if (composite <= 1UL)
					// {
					// 	continue;
					// }

					bool isPrime = GetOrComputePrimality(composite);

					if (isPrime)
					{
						AddFactorToCollector(ref useDictionary, ref counts, primeSlots, exponentSlots, ref factorCount, composite, 1);
						continue;
					}

					if (!TryPollardRho(composite, deadlineTimestamp, out ulong factor))
					{
						pending.Add(composite);
						continue;
					}

					ulong quotient = composite / factor;
					compositeStack.Push(factor);
					compositeStack.Push(quotient);
				}

				pollardRhoDeadlineReached = Stopwatch.GetTimestamp() > deadlineTimestamp;
			}

			if (pollardRhoDeadlineReached)
			{
				while (compositeStack.Count > 0)
				{
					pending.Add(compositeStack.Pop());
				}
			}
		}

		ulong cofactor = 1UL;
		int pendingCount = pending.Count;
		for (int i = 0; i < pendingCount; i++)
		{
			ulong composite = pending[i];
			bool isPrime = GetOrComputePrimality(composite);

			if (isPrime)
			{
				AddFactorToCollector(ref useDictionary, ref counts, primeSlots, exponentSlots, ref factorCount, composite, 1);
			}
			// composite is never smaller on the execution path
			// else if (composite > 1UL)
			else
			{
				cofactor = checked(cofactor * composite);
			}
		}

		ArrayPool<FactorEntry> pool = ThreadStaticPools.FactorEntryPool;
		if (useDictionary)
		{
			if ((counts is null || counts.Count == 0) && cofactor == value)
			{
				result = PartialFactorResult.Rent(null, value, false, 0);
				goto ReturnResult;
			}

			if (counts is null || counts.Count == 0)
			{
				result = PartialFactorResult.Rent(null, cofactor, cofactor == 1UL, 0);
				goto ReturnResult;
			}

			FactorEntry[] factors = pool.Rent(counts.Count);
			int index = 0;
			foreach (KeyValuePair<ulong, int> entry in counts)
			{
				factors[index] = new FactorEntry(entry.Key, entry.Value);
				index++;
			}

			Array.Sort(factors, static (a, b) => a.Value.CompareTo(b.Value));

			bool fullyFactored = cofactor == 1UL;
			result = PartialFactorResult.Rent(factors, cofactor, fullyFactored, index);
			goto ReturnResult;
		}

		// This will never happen in production code. We'll always get at least 1 factor
		// if (factorCount == 0)
		// {
		// 	if (cofactor == value)
		// 	{
		// 		result = PartialFactorResult.Rent(null, value, false, 0);
		// 		goto ReturnResult;
		// 	}

		// 	result = PartialFactorResult.Rent(null, cofactor, cofactor == 1UL, 0);
		// 	goto ReturnResult;
		// }

		FactorEntry[] array = pool.Rent(factorCount);
		int arrayIndex = 0;
		for (int i = 0; i < factorCount; i++)
		{
			ulong primeValue = primeSlots[i];
			int exponentValue = exponentSlots[i];
			// This will never happen on the execution path from production code
			// if (primeValue == 0UL || exponentValue == 0)
			// {
			// 	throw new Exception("Prime value or exponent equals zero");
			// 	continue;
			// }

			array[arrayIndex] = new FactorEntry(primeValue, exponentValue);
			arrayIndex++;
		}

		Span<FactorEntry> arraySpan = array.AsSpan(0, arrayIndex);
		arraySpan.Sort(static (a, b) => a.Value.CompareTo(b.Value));
		bool fullyFactoredArray = cofactor == 1UL;
		result = PartialFactorResult.Rent(array, cofactor, fullyFactoredArray, arrayIndex);

	ReturnResult:
		// ThreadStaticPools.UlongPool.Return(primeSlotsArray);
		// ThreadStaticPools.IntPool.Return(exponentSlotsArray);

		if (counts is not null)
		{
			ThreadStaticPools.ReturnUlongIntDictionary(counts);
		}

		if (compositeStack is not null)
		{
			compositeStack.Clear();
			ThreadStaticPools.ReturnUlongStack(compositeStack);
		}

		pending.Clear();
		ThreadStaticPools.ReturnUlongList(pending);
		return result;
	}


	private static bool TryPopulateSmallPrimeFactorsCpu(
			ulong value,
			uint limit,
			Span<ulong> primeTargets,
			Span<int> exponentTargets,
			out int factorCount,
			out ulong remaining)
	{
		factorCount = 0;
		remaining = value;

		// value will never <= 1 in production code
		// if (value <= 1UL)
		// {
		// 	return true;
		// }

		int capacity = Math.Min(primeTargets.Length, exponentTargets.Length);
		// capacity will never equal 0 in production code
		// if (capacity == 0)
		// {
		// 	return false;
		// }

		uint[] primes = PrimesGenerator.SmallPrimes;
		ulong[] squares = PrimesGenerator.SmallPrimesPow2;
		int primeCount = primes.Length;
		ulong remainingLocal = value;
		uint effectiveLimit = limit == 0 ? uint.MaxValue : limit;

		for (int i = 0; i < primeCount && remainingLocal > 1UL; i++)
		{
			uint primeCandidate = primes[i];
			if (primeCandidate > effectiveLimit)
			{
				break;
			}

			ulong primeSquare = squares[i];
			// primeSquare will never == 0 in production code
			// if (primeSquare != 0 && primeSquare > remainingLocal)
			if (primeSquare > remainingLocal)
			{
				break;
			}

			// primeCandidate will never equal 0 in production code
			// if (primeCandidate == 0UL)
			// {
			// 	continue;
			// }

			ulong primeValue = primeCandidate;
			if ((remainingLocal % primeValue) != 0UL)
			{
				continue;
			}

			int exponent = ExtractSmallPrimeExponent(ref remainingLocal, primeValue);
			if (exponent == 0)
			{
				continue;
			}

			if (factorCount >= capacity)
			{
				throw new InvalidOperationException($"Capacity is smaller than factor count");
			}

			primeTargets[factorCount] = primeValue;
			exponentTargets[factorCount] = exponent;
			factorCount++;
		}

		remaining = remainingLocal;
		return true;
	}

	[MethodImpl(MethodImplOptions.AggressiveInlining)]
	// Unroll the initial divisions because small exponents dominate in practice.
	private static int ExtractSmallPrimeExponent(ref ulong value, ulong primeValue)
	{
		ulong dividend = value;
		ulong quotient = dividend / primeValue;
		ulong remainder = dividend - (quotient * primeValue);
		if (remainder != 0UL)
		{
			return 0;
		}

		dividend = quotient;
		int exponent = 1;

		quotient = dividend / primeValue;
		remainder = dividend - (quotient * primeValue);
		if (remainder != 0UL)
		{
			value = dividend;
			return exponent;
		}

		dividend = quotient;
		exponent++;

		quotient = dividend / primeValue;
		remainder = dividend - (quotient * primeValue);
		if (remainder != 0UL)
		{
			value = dividend;
			return exponent;
		}

		dividend = quotient;
		exponent++;

		quotient = dividend / primeValue;
		remainder = dividend - (quotient * primeValue);
		if (remainder != 0UL)
		{
			value = dividend;
			return exponent;
		}

		dividend = quotient;
		exponent++;

		while (true)
		{
			quotient = dividend / primeValue;
			remainder = dividend - (quotient * primeValue);
			if (remainder != 0UL)
			{
				break;
			}

			dividend = quotient;
			exponent++;
		}

		value = dividend;
		return exponent;
	}

	private static ulong PopulateSmallPrimeFactorsCpu(ulong value, uint limit, Dictionary<ulong, int> counts)
	{
		ulong remaining = value;
		uint[] primes = PrimesGenerator.SmallPrimes;
		ulong[] squares = PrimesGenerator.SmallPrimesPow2;
		int primeCount = primes.Length;

		for (int i = 0; i < primeCount; i++)
		{
			uint primeCandidate = primes[i];
			if (primeCandidate > limit)
			{
				break;
			}

			if (squares[i] > remaining)
			{
				break;
			}

			ulong primeValue = primeCandidate;
			if ((remaining % primeValue) != 0UL)
			{
				continue;
			}

			int exponent = 0;
			do
			{
				remaining /= primeValue;
				exponent++;
			}
			while ((remaining % primeValue) == 0UL);

			counts[primeValue] = exponent;
		}

		return remaining;
	}

	private static long CreateDeadlineTimestamp(int milliseconds)
	{
		if (milliseconds <= 0)
		{
			return long.MaxValue;
		}

		long stopwatchTicks = ConvertMillisecondsToStopwatchTicks(milliseconds);
		long startTimestamp = Stopwatch.GetTimestamp();
		long deadline = startTimestamp + stopwatchTicks;
		if (deadline < startTimestamp)
		{
			return long.MaxValue;
		}

		return deadline;
	}

	private static long ConvertMillisecondsToStopwatchTicks(int milliseconds)
	{
		long frequency = Stopwatch.Frequency;
		long baseTicks = (frequency / 1000L) * milliseconds;
		long remainder = (frequency % 1000L) * milliseconds;
		return baseTicks + (remainder / 1000L);
	}

	private static bool TryPollardRho(ulong n, long deadlineTimestamp, out ulong factor)
	{
		factor = 0UL;
		if ((n & 1UL) == 0UL)
		{
			factor = 2UL;
			return true;
		}

		long timestamp = 0L; // reused for deadline checks.
		while (true)
		{
			timestamp = Stopwatch.GetTimestamp();
			if (timestamp > deadlineTimestamp)
			{
				return false;
			}

			ulong c = (DeterministicRandom.NextUInt64() % (n - 1UL)) + 1UL;
			ulong x = (DeterministicRandom.NextUInt64() % (n - 2UL)) + 2UL;
			ulong y = x;
			ulong d = 1UL;

			while (d == 1UL)
			{
				timestamp = Stopwatch.GetTimestamp();
				if (timestamp > deadlineTimestamp)
				{
					return false;
				}

				x = AdvancePolynomial(x, c, n);
				y = AdvancePolynomial(y, c, n);
				y = AdvancePolynomial(y, c, n);
				ulong diff = x > y ? x - y : y - x;
				d = BinaryGcd(diff, n);
			}

			if (d != n)
			{
				factor = d;
				return true;
			}
		}
	}

	[MethodImpl(MethodImplOptions.AggressiveInlining)]
	private static ulong AdvancePolynomial(ulong x, ulong c, ulong modulus)
	{
		UInt128 value = (UInt128)x * x + c;
		return (ulong)(value % modulus);
	}

	private static ulong BinaryGcd(ulong a, ulong b)
	{
		if (a == 0UL)
		{
			return b;
		}

		if (b == 0UL)
		{
			return a;
		}

		int shift = BitOperations.TrailingZeroCount(a | b);
		a >>= BitOperations.TrailingZeroCount(a);

		while (true)
		{
			b >>= BitOperations.TrailingZeroCount(b);
			if (a > b)
			{
				(a, b) = (b, a);
			}

			b -= a;
			if (b == 0UL)
			{
				return a << shift;
			}
		}
	}

	private static void AddFactor(Dictionary<ulong, int> counts, ulong prime, int exponent)
	{
		if (counts.TryGetValue(prime, out int existing))
		{
			counts[prime] = existing + exponent;
		}
		else
		{
			counts[prime] = exponent;
		}
	}

	private static bool TryAppendFactor(Span<ulong> primes, Span<int> exponents, ref int count, ulong prime, int exponent)
	{
		if (exponent <= 0)
		{
			return true;
		}

		for (int i = 0; i < count; i++)
		{
			if (primes[i] == prime)
			{
				exponents[i] += exponent;
				return true;
			}
		}

		if (count >= primes.Length)
		{
			return false;
		}

		primes[count] = prime;
		exponents[count] = exponent;
		count++;
		return true;
	}

	private static void AddFactorToCollector(
		ref bool useDictionary,
		ref Dictionary<ulong, int>? counts,
		Span<ulong> primes,
		Span<int> exponents,
		ref int count,
		ulong prime,
		int exponent)
	{
		if (exponent <= 0)
		{
			return;
		}

		if (useDictionary)
		{
			AddFactor(counts!, prime, exponent);
			return;
		}

		if (TryAppendFactor(primes, exponents, ref count, prime, exponent))
		{
			return;
		}

		counts ??= ThreadStaticPools.RentUlongIntDictionary(Math.Max(count, 8));
		CopyFactorsToDictionary(primes, exponents, count, counts);
		count = 0;
		useDictionary = true;
		AddFactor(counts, prime, exponent);
	}

	private static void CopyFactorsToDictionary(
		in ReadOnlySpan<ulong> primes,
		in ReadOnlySpan<int> exponents,
		int count,
		Dictionary<ulong, int> target)
	{
		for (int i = 0; i < count; i++)
		{
			ulong prime = primes[i];
			int exponent = exponents[i];
			if (prime == 0UL || exponent == 0)
			{
				continue;
			}

			target[prime] = exponent;
		}
	}

	private static ulong CalculateByFactorizationCpu(ulong prime, in MontgomeryDivisorData divisorData)
	{
		ulong phi = prime - 1UL;
		Dictionary<ulong, int> counts = new(capacity: 8);
		FactorCompletely(phi, counts);
		if (counts.Count == 0)
		{
			return phi;
		}

		List<KeyValuePair<ulong, int>> entries = [.. counts];
		entries.Sort(static (a, b) => a.Key.CompareTo(b.Key));

		ulong order = phi;
		int entryCount = entries.Count;
		for (int i = 0; i < entryCount; i++)
		{
			ulong primeFactor = entries[i].Key;
			int exponent = entries[i].Value;
			for (int iteration = 0; iteration < exponent; iteration++)
			{
				if ((order % primeFactor) != 0UL)
				{
					break;
				}

				ulong candidate = order / primeFactor;
				if (Pow2EqualsOneCpu(candidate, prime, divisorData))
				{
					order = candidate;
					continue;
				}

				break;
			}
		}

		return order;
	}

	private static void FactorCompletely(ulong value, Dictionary<ulong, int> counts)
	{
		if (value <= 1UL)
		{
			return;
		}

		if (Open.Numeric.Primes.Prime.Numbers.IsPrime(value))
		{
			AddFactor(counts, value, 1);
			return;
		}

		ulong factor = PollardRhoStrict(value);
		FactorCompletely(factor, counts);
		FactorCompletely(value / factor, counts);
	}

	private static ulong PollardRhoStrict(ulong n)
	{
		if ((n & 1UL) == 0UL)
		{
			return 2UL;
		}

		while (true)
		{
			ulong c = (DeterministicRandom.NextUInt64() % (n - 1UL)) + 1UL;
			ulong x = (DeterministicRandom.NextUInt64() % (n - 2UL)) + 2UL;
			ulong y = x;
			ulong d = 1UL;

			while (d == 1UL)
			{
				x = AdvancePolynomial(x, c, n);
				y = AdvancePolynomial(y, c, n);
				y = AdvancePolynomial(y, c, n);
				ulong diff = x > y ? x - y : y - x;
				d = BinaryGcd(diff, n);
			}

			if (d != n)
			{
				return d;
			}
		}
	}

	private readonly struct CandidateKey(int primary, long secondary, long tertiary)
	{
		public readonly int Primary = primary;
		public readonly long Secondary = secondary;
		public readonly long Tertiary = tertiary;
	}
}
<|MERGE_RESOLUTION|>--- conflicted
+++ resolved
@@ -82,14 +82,6 @@
 		for (int i = 0; i < length; i++)
 		{
 			ulong factor = factorSpan[i].Value;
-<<<<<<< HEAD
-
-=======
-			if (factor == 0UL)
-			{
-				continue;
-			}
->>>>>>> efb93cac
 			ulong reduced = phi / factor;
 			if (Pow2EqualsOneCpu(reduced, prime, divisorData))
 			{
