--- conflicted
+++ resolved
@@ -228,11 +228,7 @@
         // In residue mode the residue scan is the final primality check.
         if (_useResidue)
         {
-<<<<<<< HEAD
             if (_maxK < maxK)
-=======
-            if ((UInt128)_maxK < maxK)
->>>>>>> 99ef0abd
             {
                 maxK = _maxK;
             }
