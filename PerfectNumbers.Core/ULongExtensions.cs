--- conflicted
+++ resolved
@@ -142,689 +142,15 @@
         public ulong Element126;
         public ulong Element127;
 
-<<<<<<< HEAD
-        public ulong this[int index]
-        {
-            readonly get
-            {
-                return GetElement(index);
-            }
-
-            set
-            {
-                SetElement(index, value);
-=======
         public ref ulong this[int index]
         {
             get
             {
                 return ref GetElementRef(index);
->>>>>>> 4f80baf0
             }
         }
 
         [MethodImpl(MethodImplOptions.AggressiveInlining)]
-<<<<<<< HEAD
-        private readonly ulong GetElement(int index)
-        {
-            switch (index)
-            {
-            case 0:
-                return Element0;
-            case 1:
-                return Element1;
-            case 2:
-                return Element2;
-            case 3:
-                return Element3;
-            case 4:
-                return Element4;
-            case 5:
-                return Element5;
-            case 6:
-                return Element6;
-            case 7:
-                return Element7;
-            case 8:
-                return Element8;
-            case 9:
-                return Element9;
-            case 10:
-                return Element10;
-            case 11:
-                return Element11;
-            case 12:
-                return Element12;
-            case 13:
-                return Element13;
-            case 14:
-                return Element14;
-            case 15:
-                return Element15;
-            case 16:
-                return Element16;
-            case 17:
-                return Element17;
-            case 18:
-                return Element18;
-            case 19:
-                return Element19;
-            case 20:
-                return Element20;
-            case 21:
-                return Element21;
-            case 22:
-                return Element22;
-            case 23:
-                return Element23;
-            case 24:
-                return Element24;
-            case 25:
-                return Element25;
-            case 26:
-                return Element26;
-            case 27:
-                return Element27;
-            case 28:
-                return Element28;
-            case 29:
-                return Element29;
-            case 30:
-                return Element30;
-            case 31:
-                return Element31;
-            case 32:
-                return Element32;
-            case 33:
-                return Element33;
-            case 34:
-                return Element34;
-            case 35:
-                return Element35;
-            case 36:
-                return Element36;
-            case 37:
-                return Element37;
-            case 38:
-                return Element38;
-            case 39:
-                return Element39;
-            case 40:
-                return Element40;
-            case 41:
-                return Element41;
-            case 42:
-                return Element42;
-            case 43:
-                return Element43;
-            case 44:
-                return Element44;
-            case 45:
-                return Element45;
-            case 46:
-                return Element46;
-            case 47:
-                return Element47;
-            case 48:
-                return Element48;
-            case 49:
-                return Element49;
-            case 50:
-                return Element50;
-            case 51:
-                return Element51;
-            case 52:
-                return Element52;
-            case 53:
-                return Element53;
-            case 54:
-                return Element54;
-            case 55:
-                return Element55;
-            case 56:
-                return Element56;
-            case 57:
-                return Element57;
-            case 58:
-                return Element58;
-            case 59:
-                return Element59;
-            case 60:
-                return Element60;
-            case 61:
-                return Element61;
-            case 62:
-                return Element62;
-            case 63:
-                return Element63;
-            case 64:
-                return Element64;
-            case 65:
-                return Element65;
-            case 66:
-                return Element66;
-            case 67:
-                return Element67;
-            case 68:
-                return Element68;
-            case 69:
-                return Element69;
-            case 70:
-                return Element70;
-            case 71:
-                return Element71;
-            case 72:
-                return Element72;
-            case 73:
-                return Element73;
-            case 74:
-                return Element74;
-            case 75:
-                return Element75;
-            case 76:
-                return Element76;
-            case 77:
-                return Element77;
-            case 78:
-                return Element78;
-            case 79:
-                return Element79;
-            case 80:
-                return Element80;
-            case 81:
-                return Element81;
-            case 82:
-                return Element82;
-            case 83:
-                return Element83;
-            case 84:
-                return Element84;
-            case 85:
-                return Element85;
-            case 86:
-                return Element86;
-            case 87:
-                return Element87;
-            case 88:
-                return Element88;
-            case 89:
-                return Element89;
-            case 90:
-                return Element90;
-            case 91:
-                return Element91;
-            case 92:
-                return Element92;
-            case 93:
-                return Element93;
-            case 94:
-                return Element94;
-            case 95:
-                return Element95;
-            case 96:
-                return Element96;
-            case 97:
-                return Element97;
-            case 98:
-                return Element98;
-            case 99:
-                return Element99;
-            case 100:
-                return Element100;
-            case 101:
-                return Element101;
-            case 102:
-                return Element102;
-            case 103:
-                return Element103;
-            case 104:
-                return Element104;
-            case 105:
-                return Element105;
-            case 106:
-                return Element106;
-            case 107:
-                return Element107;
-            case 108:
-                return Element108;
-            case 109:
-                return Element109;
-            case 110:
-                return Element110;
-            case 111:
-                return Element111;
-            case 112:
-                return Element112;
-            case 113:
-                return Element113;
-            case 114:
-                return Element114;
-            case 115:
-                return Element115;
-            case 116:
-                return Element116;
-            case 117:
-                return Element117;
-            case 118:
-                return Element118;
-            case 119:
-                return Element119;
-            case 120:
-                return Element120;
-            case 121:
-                return Element121;
-            case 122:
-                return Element122;
-            case 123:
-                return Element123;
-            case 124:
-                return Element124;
-            case 125:
-                return Element125;
-            case 126:
-                return Element126;
-            case 127:
-                return Element127;
-            default:
-                throw new ArgumentOutOfRangeException(nameof(index), index, "Pow2OddPowerTable index must be between 0 and 127.");
-            }
-        }
-
-        [MethodImpl(MethodImplOptions.AggressiveInlining)]
-        private void SetElement(int index, ulong value)
-        {
-            switch (index)
-            {
-            case 0:
-                Element0 = value;
-                return;
-            case 1:
-                Element1 = value;
-                return;
-            case 2:
-                Element2 = value;
-                return;
-            case 3:
-                Element3 = value;
-                return;
-            case 4:
-                Element4 = value;
-                return;
-            case 5:
-                Element5 = value;
-                return;
-            case 6:
-                Element6 = value;
-                return;
-            case 7:
-                Element7 = value;
-                return;
-            case 8:
-                Element8 = value;
-                return;
-            case 9:
-                Element9 = value;
-                return;
-            case 10:
-                Element10 = value;
-                return;
-            case 11:
-                Element11 = value;
-                return;
-            case 12:
-                Element12 = value;
-                return;
-            case 13:
-                Element13 = value;
-                return;
-            case 14:
-                Element14 = value;
-                return;
-            case 15:
-                Element15 = value;
-                return;
-            case 16:
-                Element16 = value;
-                return;
-            case 17:
-                Element17 = value;
-                return;
-            case 18:
-                Element18 = value;
-                return;
-            case 19:
-                Element19 = value;
-                return;
-            case 20:
-                Element20 = value;
-                return;
-            case 21:
-                Element21 = value;
-                return;
-            case 22:
-                Element22 = value;
-                return;
-            case 23:
-                Element23 = value;
-                return;
-            case 24:
-                Element24 = value;
-                return;
-            case 25:
-                Element25 = value;
-                return;
-            case 26:
-                Element26 = value;
-                return;
-            case 27:
-                Element27 = value;
-                return;
-            case 28:
-                Element28 = value;
-                return;
-            case 29:
-                Element29 = value;
-                return;
-            case 30:
-                Element30 = value;
-                return;
-            case 31:
-                Element31 = value;
-                return;
-            case 32:
-                Element32 = value;
-                return;
-            case 33:
-                Element33 = value;
-                return;
-            case 34:
-                Element34 = value;
-                return;
-            case 35:
-                Element35 = value;
-                return;
-            case 36:
-                Element36 = value;
-                return;
-            case 37:
-                Element37 = value;
-                return;
-            case 38:
-                Element38 = value;
-                return;
-            case 39:
-                Element39 = value;
-                return;
-            case 40:
-                Element40 = value;
-                return;
-            case 41:
-                Element41 = value;
-                return;
-            case 42:
-                Element42 = value;
-                return;
-            case 43:
-                Element43 = value;
-                return;
-            case 44:
-                Element44 = value;
-                return;
-            case 45:
-                Element45 = value;
-                return;
-            case 46:
-                Element46 = value;
-                return;
-            case 47:
-                Element47 = value;
-                return;
-            case 48:
-                Element48 = value;
-                return;
-            case 49:
-                Element49 = value;
-                return;
-            case 50:
-                Element50 = value;
-                return;
-            case 51:
-                Element51 = value;
-                return;
-            case 52:
-                Element52 = value;
-                return;
-            case 53:
-                Element53 = value;
-                return;
-            case 54:
-                Element54 = value;
-                return;
-            case 55:
-                Element55 = value;
-                return;
-            case 56:
-                Element56 = value;
-                return;
-            case 57:
-                Element57 = value;
-                return;
-            case 58:
-                Element58 = value;
-                return;
-            case 59:
-                Element59 = value;
-                return;
-            case 60:
-                Element60 = value;
-                return;
-            case 61:
-                Element61 = value;
-                return;
-            case 62:
-                Element62 = value;
-                return;
-            case 63:
-                Element63 = value;
-                return;
-            case 64:
-                Element64 = value;
-                return;
-            case 65:
-                Element65 = value;
-                return;
-            case 66:
-                Element66 = value;
-                return;
-            case 67:
-                Element67 = value;
-                return;
-            case 68:
-                Element68 = value;
-                return;
-            case 69:
-                Element69 = value;
-                return;
-            case 70:
-                Element70 = value;
-                return;
-            case 71:
-                Element71 = value;
-                return;
-            case 72:
-                Element72 = value;
-                return;
-            case 73:
-                Element73 = value;
-                return;
-            case 74:
-                Element74 = value;
-                return;
-            case 75:
-                Element75 = value;
-                return;
-            case 76:
-                Element76 = value;
-                return;
-            case 77:
-                Element77 = value;
-                return;
-            case 78:
-                Element78 = value;
-                return;
-            case 79:
-                Element79 = value;
-                return;
-            case 80:
-                Element80 = value;
-                return;
-            case 81:
-                Element81 = value;
-                return;
-            case 82:
-                Element82 = value;
-                return;
-            case 83:
-                Element83 = value;
-                return;
-            case 84:
-                Element84 = value;
-                return;
-            case 85:
-                Element85 = value;
-                return;
-            case 86:
-                Element86 = value;
-                return;
-            case 87:
-                Element87 = value;
-                return;
-            case 88:
-                Element88 = value;
-                return;
-            case 89:
-                Element89 = value;
-                return;
-            case 90:
-                Element90 = value;
-                return;
-            case 91:
-                Element91 = value;
-                return;
-            case 92:
-                Element92 = value;
-                return;
-            case 93:
-                Element93 = value;
-                return;
-            case 94:
-                Element94 = value;
-                return;
-            case 95:
-                Element95 = value;
-                return;
-            case 96:
-                Element96 = value;
-                return;
-            case 97:
-                Element97 = value;
-                return;
-            case 98:
-                Element98 = value;
-                return;
-            case 99:
-                Element99 = value;
-                return;
-            case 100:
-                Element100 = value;
-                return;
-            case 101:
-                Element101 = value;
-                return;
-            case 102:
-                Element102 = value;
-                return;
-            case 103:
-                Element103 = value;
-                return;
-            case 104:
-                Element104 = value;
-                return;
-            case 105:
-                Element105 = value;
-                return;
-            case 106:
-                Element106 = value;
-                return;
-            case 107:
-                Element107 = value;
-                return;
-            case 108:
-                Element108 = value;
-                return;
-            case 109:
-                Element109 = value;
-                return;
-            case 110:
-                Element110 = value;
-                return;
-            case 111:
-                Element111 = value;
-                return;
-            case 112:
-                Element112 = value;
-                return;
-            case 113:
-                Element113 = value;
-                return;
-            case 114:
-                Element114 = value;
-                return;
-            case 115:
-                Element115 = value;
-                return;
-            case 116:
-                Element116 = value;
-                return;
-            case 117:
-                Element117 = value;
-                return;
-            case 118:
-                Element118 = value;
-                return;
-            case 119:
-                Element119 = value;
-                return;
-            case 120:
-                Element120 = value;
-                return;
-            case 121:
-                Element121 = value;
-                return;
-            case 122:
-                Element122 = value;
-                return;
-            case 123:
-                Element123 = value;
-                return;
-            case 124:
-                Element124 = value;
-                return;
-            case 125:
-                Element125 = value;
-                return;
-            case 126:
-                Element126 = value;
-                return;
-            case 127:
-                Element127 = value;
-                return;
-            default:
-                throw new ArgumentOutOfRangeException(nameof(index), index, "Pow2OddPowerTable index must be between 0 and 127.");
-            }
-        }
-
-=======
         private ref ulong GetElementRef(int index)
         {
             switch (index)
@@ -1089,7 +415,6 @@
                     return ref Element0;
             }
         }
->>>>>>> 4f80baf0
     }
 
     public static ulong CalculateOrder(this ulong q)
