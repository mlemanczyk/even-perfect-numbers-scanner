using System;
using System.Collections.Concurrent;
using System.Collections.Generic;
using System.Numerics;
using PerfectNumbers.Core;
using PerfectNumbers.Core.Gpu;

namespace PerfectNumbers.Core.Cpu;

public sealed class MersenneNumberDivisorByDivisorCpuTester : IMersenneNumberDivisorByDivisorTester
{
    private readonly object _sync = new();
    private readonly ConcurrentBag<DivisorScanSession> _sessionPool = new();
    private readonly bool _useGpuPow2Mod;
    private readonly bool _useGpuCycleComputation;
    private ulong _divisorLimit;
    private ulong _lastStatusDivisor;
    private bool _isConfigured;
    private int _batchSize = 1_024;

    public MersenneNumberDivisorByDivisorCpuTester(bool useGpuPow2Mod = false, bool useGpuCycleComputation = false)
    {
        _useGpuPow2Mod = useGpuPow2Mod;
        _useGpuCycleComputation = useGpuCycleComputation;
    }

    public int BatchSize
    {
        get => _batchSize;
        set => _batchSize = Math.Max(1, value);
    }

    public void ConfigureFromMaxPrime(ulong maxPrime)
    {
        lock (_sync)
        {
            _divisorLimit = ComputeDivisorLimitFromMaxPrime(maxPrime);
            _lastStatusDivisor = 0UL;
            _isConfigured = true;
        }
    }

    public ulong DivisorLimit
    {
        get
        {
            lock (_sync)
            {
                if (!_isConfigured)
                {
                    throw new InvalidOperationException("ConfigureFromMaxPrime must be called before using the tester.");
                }

                return _divisorLimit;
            }
        }
    }

    public ulong GetAllowedMaxDivisor(ulong prime)
    {
        lock (_sync)
        {
            if (!_isConfigured)
            {
                throw new InvalidOperationException("ConfigureFromMaxPrime must be called before using the tester.");
            }

            return ComputeAllowedMaxDivisor(prime, _divisorLimit);
        }
    }

    public bool IsPrime(ulong prime, out bool divisorsExhausted)
    {
        ulong allowedMax;
        lock (_sync)
        {
            if (!_isConfigured)
            {
                throw new InvalidOperationException("ConfigureFromMaxPrime must be called before using the tester.");
            }

            allowedMax = ComputeAllowedMaxDivisor(prime, _divisorLimit);
        }

        if (allowedMax < 3UL)
        {
            divisorsExhausted = true;
            return true;
        }

        ulong processedCount;
        ulong lastProcessed;
        bool processedAll;

        bool composite = CheckDivisors(
            prime,
            allowedMax,
            out lastProcessed,
            out processedAll,
            out processedCount);

        if (processedCount > 0UL)
        {
            lock (_sync)
            {
                UpdateStatusUnsafe(processedCount);
            }
        }

        if (composite)
        {
            divisorsExhausted = true;
            return false;
        }

        divisorsExhausted = processedAll || composite;
        return true;
    }

    public void PrepareCandidates(ReadOnlySpan<ulong> primes, Span<ulong> allowedMaxValues)
    {
        if (allowedMaxValues.Length < primes.Length)
        {
            throw new ArgumentException("allowedMaxValues span must be at least as long as primes span.", nameof(allowedMaxValues));
        }

        ulong divisorLimit;

        lock (_sync)
        {
            if (!_isConfigured)
            {
                throw new InvalidOperationException("ConfigureFromMaxPrime must be called before using the tester.");
            }

            divisorLimit = _divisorLimit;
        }

        for (int index = 0; index < primes.Length; index++)
        {
            allowedMaxValues[index] = ComputeAllowedMaxDivisor(primes[index], divisorLimit);
        }
    }

    public IMersenneNumberDivisorByDivisorTester.IDivisorScanSession CreateDivisorSession()
    {
        lock (_sync)
        {
            if (!_isConfigured)
            {
                throw new InvalidOperationException("ConfigureFromMaxPrime must be called before using the tester.");
            }

            if (_sessionPool.TryTake(out DivisorScanSession? session))
            {
                session.Reset();
                return session;
            }

            return new DivisorScanSession(this);
        }
    }

    private void ReturnSession(DivisorScanSession session)
    {
        _sessionPool.Add(session);
    }

    private bool CheckDivisors(
        ulong prime,
        ulong allowedMax,
        out ulong lastProcessed,
        out bool processedAll,
        out ulong processedCount)
    {
        lastProcessed = 0UL;
        processedCount = 0UL;
        processedAll = false;

        if (allowedMax < 3UL)
        {
            return false;
        }

        UInt128 step = (UInt128)prime << 1;
        if (step == UInt128.Zero)
        {
            processedAll = true;
            return false;
        }

        UInt128 limit = allowedMax;
        UInt128 divisor = step + UInt128.One;
        if (divisor > limit)
        {
            processedAll = true;
            return false;
        }

        Dictionary<ulong, MersenneDivisorCycles.FactorCacheEntry>? factorCache = null;
        Dictionary<ulong, ulong>? cycleRemainderCache = null;
        CycleHint cycleHint = default;
        DivisorCycleCache cycleCache = DivisorCycleCache.Shared;

        byte step10 = (byte)(step % 10UL);
        byte step8 = (byte)(step % 8UL);
        byte step5 = (byte)(step % 5UL);
        byte step3 = (byte)(step % 3UL);
        byte step7 = (byte)(step % 7UL);
        byte step11 = (byte)(step % 11UL);

        byte remainder10 = (byte)(divisor % 10UL);
        byte remainder8 = (byte)(divisor % 8UL);
        byte remainder5 = (byte)(divisor % 5UL);
        byte remainder3 = (byte)(divisor % 3UL);
        byte remainder7 = (byte)(divisor % 7UL);
        byte remainder11 = (byte)(divisor % 11UL);

        // Keep the divisibility filters aligned with the divisor-cycle generator so the
        // CPU path never requests cycles that were skipped during cache creation.
        bool lastIsSeven = (prime & 3UL) == 3UL;

        while (divisor <= limit)
        {
            ulong candidate = (ulong)divisor;
            processedCount++;
            lastProcessed = candidate;

            bool admissible = lastIsSeven
                ? (remainder10 == 3 || remainder10 == 7 || remainder10 == 9)
                : (remainder10 == 1 || remainder10 == 3 || remainder10 == 9);

            if (admissible && (remainder8 == 1 || remainder8 == 7) && remainder3 != 0 && remainder5 != 0 && remainder7 != 0 && remainder11 != 0)
            {
                MontgomeryDivisorData divisorData = MontgomeryDivisorDataCache.Get(candidate);
                if (TryResolveDivisorCycle(candidate, prime, divisorData, cycleCache, ref factorCache, ref cycleHint, out ulong divisorCycle) && divisorCycle != 0UL)
                {
                    if (CheckDivisor(prime, candidate, divisorCycle, divisorData, ref cycleRemainderCache, ref cycleHint) != 0)
                    {
                        processedAll = true;
                        return true;
                    }
                }
<<<<<<< HEAD
=======

				if (divisorCycle != 0 && divisorCycle == prime)
				{
					processedAll = true;
					return true;
				}
				else if (divisorCycle == 0)
				{
					Console.WriteLine($"Divisor cycle wasn't calculated for ${prime}");
				}				
				// if (divisorCycle != 0UL && CheckDivisor(prime, divisorCycle, divisorData) != 0)
				// {
				// 	processedAll = true;
				// 	return true;
				// }
>>>>>>> 64c08f9b
            }

            divisor += step;
            remainder10 = AddMod(remainder10, step10, (byte)10);
            remainder8 = AddMod(remainder8, step8, (byte)8);
            remainder5 = AddMod(remainder5, step5, (byte)5);
            remainder3 = AddMod(remainder3, step3, (byte)3);
            remainder7 = AddMod(remainder7, step7, (byte)7);
            remainder11 = AddMod(remainder11, step11, (byte)11);
        }

        processedAll = divisor > limit;
        return false;
    }

    private byte CheckDivisor(
        ulong prime,
        ulong divisor,
        ulong divisorCycle,
        in MontgomeryDivisorData divisorData,
        ref Dictionary<ulong, ulong>? cycleRemainders,
        ref CycleHint cycleHint)
    {
        if (divisorCycle == 0UL)
        {
            throw new InvalidOperationException($"Cycle length resolution returned zero for divisor {divisor}.");
        }

        Dictionary<ulong, ulong>? remainderCache = cycleRemainders;
        if (_useGpuPow2Mod && remainderCache is null)
        {
            remainderCache = new Dictionary<ulong, ulong>(8);
            cycleRemainders = remainderCache;
        }

        ulong reducedExponent;
        if (remainderCache is not null && remainderCache.TryGetValue(divisorCycle, out ulong cachedRemainder))
        {
            reducedExponent = cachedRemainder;
        }
        else if (cycleHint.HasCycle && cycleHint.LastCycleLength == divisorCycle)
        {
            reducedExponent = cycleHint.LastReducedExponent;
        }
        else
        {
            reducedExponent = prime % divisorCycle;
            if (remainderCache is not null)
            {
                remainderCache[divisorCycle] = reducedExponent;
            }
        }

        cycleHint.LastCycleLength = divisorCycle;
        cycleHint.LastReducedExponent = reducedExponent;
        cycleHint.HasCycle = true;

        if (_useGpuPow2Mod && remainderCache is not null)
        {
            GpuPow2ModStatus status = PrimeOrderGpuHeuristics.TryPow2Mod(reducedExponent, divisor, out ulong remainder, divisorData);
            if (status == GpuPow2ModStatus.Success)
            {
                return remainder == 1UL ? (byte)1 : (byte)0;
            }

            PrimeOrderGpuHeuristics.ReportPow2Failure(
                "by-divisor residue scan",
                divisor,
                status);
        }

        ulong residue = reducedExponent.Pow2MontgomeryModFromCycleRemainder(divisorData);
        return residue == 1UL ? (byte)1 : (byte)0;
    }

    private bool TryResolveDivisorCycle(
        ulong divisor,
        ulong prime,
        in MontgomeryDivisorData divisorData,
        DivisorCycleCache cycleCache,
        ref Dictionary<ulong, MersenneDivisorCycles.FactorCacheEntry>? factorCache,
        ref CycleHint cycleHint,
        out ulong cycleLength)
    {
        if (divisor <= PerfectNumberConstants.MaxQForDivisorCycles)
        {
            cycleLength = cycleCache.GetCycleLength(divisor);
            if (cycleLength == 0UL)
            {
                throw new InvalidOperationException($"Missing cached cycle length for divisor {divisor}.");
            }

            cycleHint.LastCycleLength = cycleLength;
            cycleHint.HasCycle = true;
            return true;
        }

        if (_useGpuCycleComputation && TryCalculateCycleLengthGpu(divisor, prime, divisorData, ref cycleHint, out cycleLength))
        {
            return cycleLength != 0UL;
        }

        factorCache ??= new Dictionary<ulong, MersenneDivisorCycles.FactorCacheEntry>(8);
        if (MersenneDivisorCycles.TryCalculateCycleLengthForExponent(
                divisor,
                prime,
                divisorData,
                factorCache,
                out cycleLength,
                allowGpuPow2: _useGpuPow2Mod) && cycleLength != 0UL)
        {
            cycleHint.LastCycleLength = cycleLength;
            cycleHint.HasCycle = true;
            return true;
        }

        cycleLength = cycleCache.GetCycleLength(divisor);
        if (cycleLength == 0UL)
        {
            return false;
        }

        cycleHint.LastCycleLength = cycleLength;
        cycleHint.HasCycle = true;
        return true;
    }

    private bool TryCalculateCycleLengthGpu(
        ulong divisor,
        ulong prime,
        in MontgomeryDivisorData divisorData,
        ref CycleHint cycleHint,
        out ulong cycleLength)
    {
        PrimeOrderCalculator.PrimeOrderSearchConfig config = PrimeOrderCalculator.PrimeOrderSearchConfig.HeuristicDefault;
        ulong? previousOrder = cycleHint.HasCycle ? cycleHint.LastCycleLength : null;

        try
        {
            if (!PrimeOrderGpuHeuristics.TryCalculateOrder(divisor, previousOrder, config, divisorData, out PrimeOrderCalculator.PrimeOrderResult result))
            {
                throw new InvalidOperationException("GPU requested fallback.");
            }

            cycleLength = result.Order;
            if (cycleLength == 0UL)
            {
                return false;
            }

            cycleHint.LastCycleLength = cycleLength;
            cycleHint.HasCycle = true;
            return true;
        }
        catch (InvalidOperationException ex)
        {
            Console.Error.WriteLine($"GPU cycle length computation failed for divisor {divisor}: {ex.Message}");
            throw;
        }
    }

    private static byte AddMod(byte value, byte delta, byte modulus)
    {
        int sum = value + delta;
        if (sum >= modulus)
        {
            sum -= modulus;
        }

        return (byte)sum;
    }

    private void UpdateStatusUnsafe(ulong processedCount)
    {
        if (processedCount == 0UL)
        {
            return;
        }

        ulong interval = PerfectNumberConstants.ConsoleInterval;
        if (interval == 0UL)
        {
            _lastStatusDivisor = 0UL;
            return;
        }

        ulong total = _lastStatusDivisor + processedCount;
        // TODO: Replace this modulo with the ring-buffer style counter (subtract loop) used in the fast CLI
        // status benchmarks so we avoid `%` in this hot loop while still wrapping progress correctly.
        _lastStatusDivisor = total % interval;
    }

    private static ulong ComputeDivisorLimitFromMaxPrime(ulong maxPrime)
    {
        if (maxPrime <= 1UL)
        {
            return 0UL;
        }

        if (maxPrime - 1UL >= 64UL)
        {
            return ulong.MaxValue;
        }

        return (1UL << (int)(maxPrime - 1UL)) - 1UL;
    }

    private struct CycleHint
    {
        public ulong LastCycleLength;
        public ulong LastReducedExponent;
        public bool HasCycle;
    }

    private static ulong ComputeAllowedMaxDivisor(ulong prime, ulong divisorLimit)
    {
        if (prime <= 1UL)
        {
            return 0UL;
        }

        if (prime - 1UL >= 64UL)
        {
            return divisorLimit;
        }

        return Math.Min((1UL << (int)(prime - 1UL)) - 1UL, divisorLimit);
    }

    private sealed class DivisorScanSession : IMersenneNumberDivisorByDivisorTester.IDivisorScanSession
    {
        private readonly MersenneNumberDivisorByDivisorCpuTester _owner;
        private bool _disposed;

        internal DivisorScanSession(MersenneNumberDivisorByDivisorCpuTester owner)
        {
            _owner = owner;
        }

        internal void Reset()
        {
            _disposed = false;
        }

        public void CheckDivisor(ulong divisor, in MontgomeryDivisorData divisorData, ulong divisorCycle, ReadOnlySpan<ulong> primes, Span<byte> hits)
        {
            if (_disposed)
            {
                throw new ObjectDisposedException(nameof(DivisorScanSession));
            }

            int length = primes.Length;
            if (length == 0)
            {
                return;
            }

            MontgomeryDivisorData cachedData = divisorData;
            if (cachedData.Modulus != divisor)
            {
                cachedData = MontgomeryDivisorDataCache.Get(divisor);
            }

            if (divisorCycle == 0UL)
            {
                divisorCycle = DivisorCycleCache.Shared.GetCycleLength(divisor);
                if (divisorCycle == 0UL)
                {
                    hits.Clear();
                    return;
                }
            }

            // Keep these remainder steppers in place so future updates continue reusing the previously computed residues.
            // They are critical for avoiding repeated full Montgomery exponentiation work when scanning divisors.
            var exponentStepper = new ExponentRemainderStepper(cachedData);
            if (!exponentStepper.IsValidModulus)
            {
                hits.Clear();
                return;
            }

            var cycleStepper = new CycleRemainderStepper(divisorCycle);

            ulong remainder = cycleStepper.Initialize(primes[0]);
            hits[0] = remainder == 0UL
                ? (exponentStepper.ComputeNextIsUnity(primes[0]) ? (byte)1 : (byte)0)
                : (byte)0;

            for (int i = 1; i < length; i++)
            {
                remainder = cycleStepper.ComputeNext(primes[i]);
                if (remainder != 0UL)
                {
                    hits[i] = 0;
                    continue;
                }

                hits[i] = exponentStepper.ComputeNextIsUnity(primes[i]) ? (byte)1 : (byte)0;
            }
        }

        public void Dispose()
        {
            if (_disposed)
            {
                return;
            }

            _disposed = true;
            _owner.ReturnSession(this);
        }
    }
}

<|MERGE_RESOLUTION|>--- conflicted
+++ resolved
@@ -241,24 +241,6 @@
                         return true;
                     }
                 }
-<<<<<<< HEAD
-=======
-
-				if (divisorCycle != 0 && divisorCycle == prime)
-				{
-					processedAll = true;
-					return true;
-				}
-				else if (divisorCycle == 0)
-				{
-					Console.WriteLine($"Divisor cycle wasn't calculated for ${prime}");
-				}				
-				// if (divisorCycle != 0UL && CheckDivisor(prime, divisorCycle, divisorData) != 0)
-				// {
-				// 	processedAll = true;
-				// 	return true;
-				// }
->>>>>>> 64c08f9b
             }
 
             divisor += step;
