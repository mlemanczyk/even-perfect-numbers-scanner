--- conflicted
+++ resolved
@@ -279,20 +279,12 @@
 #if DEBUG
         Console.WriteLine("Trying heuristic. Prime order calculation");
 #endif
-<<<<<<< HEAD
         ulong order = PrimeOrderCalculator.Calculate(
             modulus,
             _previousPrimeOrder,
             divisorData,
-            PrimeOrderCalculator.PrimeOrderSearchConfig.HeuristicDefault);
-=======
-        PrimeOrderCalculator.PrimeOrderResult orderResult = PrimeOrderCalculator.Calculate(
-			modulus,
-			_previousPrimeOrder,
-			divisorData,
-			PrimeOrderCalculator.PrimeOrderSearchConfig.HeuristicDefault,
-			PrimeOrderCalculator.PrimeOrderHeuristicDevice.Gpu);
->>>>>>> c334b9e8
+            PrimeOrderCalculator.PrimeOrderSearchConfig.HeuristicDefault,
+			      PrimeOrderCalculator.PrimeOrderHeuristicDevice.Gpu);
 
         if (order != 0UL)
         {
